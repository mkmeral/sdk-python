"""Bidirectional Agent for real-time streaming conversations.

Provides real-time audio and text interaction through persistent streaming connections.
Unlike traditional request-response patterns, this agent maintains long-running
conversations where users can interrupt, provide additional input, and receive
continuous responses including audio output.

Key capabilities:
- Persistent conversation connections with concurrent processing
- Real-time audio input/output streaming
- Automatic interruption detection and tool execution
- Event-driven communication with model providers
"""

import asyncio
import json
import logging
from typing import Any, AsyncIterable

from .... import _identifier
from ....hooks import HookProvider, HookRegistry
from ....tools.caller import _ToolCaller
from ..hooks.events import BidiAgentInitializedEvent, BidiMessageAddedEvent
from ....tools.executors import ConcurrentToolExecutor
from ....tools.executors._executor import ToolExecutor
from ....tools.registry import ToolRegistry
from ....agent.state import AgentState
from ....tools.watcher import ToolWatcher
from ....types.content import Message, Messages
from ....types.tools import AgentTool, ToolResult, ToolUse
from ...tools import ToolProvider
from ..models.bidi_model import BidiModel
from ..models.novasonic import BidiNovaSonicModel
from ..types.agent import BidiAgentInput
from ..types.events import BidiAudioInputEvent, BidiImageInputEvent, BidiInputEvent, BidiOutputEvent, BidiTextInputEvent
from ..types.io import BidiInput, BidiOutput
from .loop import _BidiAgentLoop

logger = logging.getLogger(__name__)

_DEFAULT_AGENT_NAME = "Strands Agents"
_DEFAULT_AGENT_ID = "default"


class BidiAgent:
    """Agent for bidirectional streaming conversations.

    Enables real-time audio and text interaction with AI models through persistent
    connections. Supports concurrent tool execution and interruption handling.
    """

    def __init__(
        self,
        model: BidiModel | str | None = None,
        tools: list[str | AgentTool | ToolProvider] | None = None,
        system_prompt: str | None = None,
        messages: Messages | None = None,
        record_direct_tool_call: bool = True,
        load_tools_from_directory: bool = False,
        agent_id: str | None = None,
        name: str | None = None,
        tool_executor: ToolExecutor | None = None,
        description: str | None = None,
<<<<<<< HEAD
        hooks: list[HookProvider] | None = None,
=======
        state: AgentState | dict | None = None,
>>>>>>> 29114f6b
        **kwargs: Any,
    ):
        """Initialize bidirectional agent.

        Args:
            model: BidiModel instance, string model_id, or None for default detection.
            tools: Optional list of tools with flexible format support.
            system_prompt: Optional system prompt for conversations.
            messages: Optional conversation history to initialize with.
            record_direct_tool_call: Whether to record direct tool calls in message history.
            load_tools_from_directory: Whether to load and automatically reload tools in the `./tools/` directory.
            agent_id: Optional ID for the agent, useful for connection management and multi-agent scenarios.
            name: Name of the Agent.
            tool_executor: Definition of tool execution strategy (e.g., sequential, concurrent, etc.).
            description: Description of what the Agent does.
<<<<<<< HEAD
            hooks: Optional list of hook providers to register for lifecycle events.
=======
            state: Stateful information for the agent. Can be either an AgentState object, or a json serializable dict.
>>>>>>> 29114f6b
            **kwargs: Additional configuration for future extensibility.

        Raises:
            ValueError: If model configuration is invalid or state is invalid type.
            TypeError: If model type is unsupported.
        """
        self.model = (
            BidiNovaSonicModel()
            if not model
            else BidiNovaSonicModel(model_id=model)
            if isinstance(model, str)
            else model
        )
        self.system_prompt = system_prompt
        self.messages = messages or []

        # Agent identification
        self.agent_id = _identifier.validate(agent_id or _DEFAULT_AGENT_ID, _identifier.Identifier.AGENT)
        self.name = name or _DEFAULT_AGENT_NAME
        self.description = description

        # Tool execution configuration
        self.record_direct_tool_call = record_direct_tool_call
        self.load_tools_from_directory = load_tools_from_directory

        # Initialize tool registry
        self.tool_registry = ToolRegistry()

        if tools is not None:
            self.tool_registry.process_tools(tools)

        self.tool_registry.initialize_tools(self.load_tools_from_directory)

        # Initialize tool watcher if directory loading is enabled
        if self.load_tools_from_directory:
            self.tool_watcher = ToolWatcher(tool_registry=self.tool_registry)

        # Initialize tool executor
        self.tool_executor = tool_executor or ConcurrentToolExecutor()

        # Initialize agent state management
        if state is not None:
            if isinstance(state, dict):
                self.state = AgentState(state)
            elif isinstance(state, AgentState):
                self.state = state
            else:
                raise ValueError("state must be an AgentState object or a dict")
        else:
            self.state = AgentState()

        # Initialize other components
        self._tool_caller = _ToolCaller(self)

        self._current_adapters = []  # Track adapters for cleanup

        # Initialize hooks registry
        self.hooks = HookRegistry()
        if hooks:
            for hook in hooks:
                self.hooks.add_hook(hook)

        self._loop = _BidiAgentLoop(self)

        # Emit initialization event
        self.hooks.invoke_callbacks(BidiAgentInitializedEvent(agent=self))

    @property
    def tool(self) -> _ToolCaller:
        """Call tool as a function.

        Returns:
            ToolCaller for method-style tool execution.

        Example:
            ```
            agent = BidiAgent(model=model, tools=[calculator])
            agent.tool.calculator(expression="2+2")
            ```
        """
        return self._tool_caller

    @property
    def tool_names(self) -> list[str]:
        """Get a list of all registered tool names.

        Returns:
            Names of all tools available to this agent.
        """
        all_tools = self.tool_registry.get_all_tools_config()
        return list(all_tools.keys())

    def _record_tool_execution(
        self,
        tool: ToolUse,
        tool_result: ToolResult,
        user_message_override: str | None,
    ) -> None:
        """Record a tool execution in the message history.

        Creates a sequence of messages that represent the tool execution:

        1. A user message describing the tool call
        2. An assistant message with the tool use
        3. A user message with the tool result
        4. An assistant message acknowledging the tool call

        Args:
            tool: The tool call information.
            tool_result: The result returned by the tool.
            user_message_override: Optional custom message to include.
        """
        # Filter tool input parameters to only include those defined in tool spec
        filtered_input = self._filter_tool_parameters_for_recording(tool["name"], tool["input"])

        # Create user message describing the tool call
        input_parameters = json.dumps(filtered_input, default=lambda o: f"<<non-serializable: {type(o).__qualname__}>>")

        user_msg_content = [
            {"text": (f"agent.tool.{tool['name']} direct tool call.\nInput parameters: {input_parameters}\n")}
        ]

        # Add override message if provided
        if user_message_override:
            user_msg_content.insert(0, {"text": f"{user_message_override}\n"})

        # Create filtered tool use for message history
        filtered_tool: ToolUse = {
            "toolUseId": tool["toolUseId"],
            "name": tool["name"],
            "input": filtered_input,
        }

        # Create the message sequence
        user_msg: Message = {
            "role": "user",
            "content": user_msg_content,
        }
        tool_use_msg: Message = {
            "role": "assistant",
            "content": [{"toolUse": filtered_tool}],
        }
        tool_result_msg: Message = {
            "role": "user",
            "content": [{"toolResult": tool_result}],
        }
        assistant_msg: Message = {
            "role": "assistant",
            "content": [{"text": f"agent.tool.{tool['name']} was called."}],
        }

        # Add to message history
        self.messages.append(user_msg)
        self.messages.append(tool_use_msg)
        self.messages.append(tool_result_msg)
        self.messages.append(assistant_msg)

        logger.debug("tool_name=<%s> | direct tool call recorded in message history", tool["name"])

    def _filter_tool_parameters_for_recording(self, tool_name: str, input_params: dict[str, Any]) -> dict[str, Any]:
        """Filter input parameters to only include those defined in the tool specification.

        Args:
            tool_name: Name of the tool to get specification for
            input_params: Original input parameters

        Returns:
            Filtered parameters containing only those defined in tool spec
        """
        all_tools_config = self.tool_registry.get_all_tools_config()
        tool_spec = all_tools_config.get(tool_name)

        if not tool_spec or "inputSchema" not in tool_spec:
            return input_params.copy()

        properties = tool_spec["inputSchema"]["json"]["properties"]
        return {k: v for k, v in input_params.items() if k in properties}

    async def start(self) -> None:
        """Start a persistent bidirectional conversation connection.

        Initializes the streaming connection and starts background tasks for processing
        model events, tool execution, and connection management.
        """
        logger.debug("agent starting")

        await self._loop.start()

    async def send(self, input_data: BidiAgentInput) -> None:
        """Send input to the model (text, audio, image, or event dict).

        Unified method for sending text, audio, and image input to the model during
        an active conversation session. Accepts TypedEvent instances or plain dicts
        (e.g., from WebSocket clients) which are automatically reconstructed.

        Args:
            input_data: Can be:
                - str: Text message from user
                - BidiAudioInputEvent: Audio data with format/sample rate
                - BidiImageInputEvent: Image data with MIME type
                - dict: Event dictionary (will be reconstructed to TypedEvent)

        Raises:
            ValueError: If no active session or invalid input type.

        Example:
            await agent.send("Hello")
            await agent.send(BidiAudioInputEvent(audio="base64...", format="pcm", ...))
            await agent.send({"type": "bidirectional_text_input", "text": "Hello", "role": "user"})
        """
        self._validate_active_connection()

        # Handle string input
        if isinstance(input_data, str):
            # Add user text message to history
            user_message: Message = {"role": "user", "content": [{"text": input_data}]}

            self.messages.append(user_message)
            await self.hooks.invoke_callbacks_async(BidiMessageAddedEvent(agent=self, message=user_message))

            logger.debug("text_length=<%d> | text sent to model", len(input_data))
            # Create BidiTextInputEvent for send()
            text_event = BidiTextInputEvent(text=input_data, role="user")
            await self.model.send(text_event)
            return

        # Handle BidiInputEvent instances
        # Check this before dict since TypedEvent inherits from dict
        if isinstance(input_data, BidiInputEvent):
            await self.model.send(input_data)
            return

        # Handle plain dict - reconstruct TypedEvent for WebSocket integration
        if isinstance(input_data, dict) and "type" in input_data:
            event_type = input_data["type"]
            if event_type == "bidi_text_input":
                input_event = BidiTextInputEvent(text=input_data["text"], role=input_data["role"])
            elif event_type == "bidi_audio_input":
                input_event = BidiAudioInputEvent(
                    audio=input_data["audio"],
                    format=input_data["format"],
                    sample_rate=input_data["sample_rate"],
                    channels=input_data["channels"],
                )
            elif event_type == "bidi_image_input":
                input_event = BidiImageInputEvent(image=input_data["image"], mime_type=input_data["mime_type"])
            else:
                raise ValueError(f"Unknown event type: {event_type}")

            # Send the reconstructed TypedEvent
            await self.model.send(input_event)
            return

        # If we get here, input type is invalid
        raise ValueError(
            f"Input must be a string, BidiInputEvent "
            f"(BidiTextInputEvent/BidiAudioInputEvent/BidiImageInputEvent), "
            f"or event dict with 'type' field, got: {type(input_data)}"
        )

    async def receive(self) -> AsyncIterable[BidiOutputEvent]:
        """Receive events from the model including audio, text, and tool calls.

        Yields model output events processed by background tasks including audio output,
        text responses, tool calls, and connection updates.

        Yields:
            Model and tool call events.
        """
        async for event in self._loop.receive():
            yield event

    async def stop(self) -> None:
        """End the conversation connection and cleanup all resources.

        Terminates the streaming connection, cancels background tasks, and
        closes the connection to the model provider.
        """
        await self._loop.stop()

    async def __aenter__(self) -> "BidiAgent":
        """Async context manager entry point.

        Automatically starts the bidirectional connection when entering the context.

        Returns:
            Self for use in the context.
        """
        logger.debug("context_manager=<enter> | starting connection")
        await self.start()
        return self

    async def __aexit__(self, exc_type, exc_val, exc_tb) -> None:
        """Async context manager exit point.

        Automatically ends the connection and cleans up resources including adapters
        when exiting the context, regardless of whether an exception occurred.

        Args:
            exc_type: Exception type if an exception occurred, None otherwise.
            exc_val: Exception value if an exception occurred, None otherwise.
            exc_tb: Exception traceback if an exception occurred, None otherwise.
        """
        try:
            logger.debug("context_manager=<exit> | cleaning up adapters and connection")

            # Cleanup adapters if any are currently active
            for adapter in self._current_adapters:
                if hasattr(adapter, "cleanup"):
                    try:
                        adapter.stop()
                        logger.debug("adapter_type=<%s> | adapter cleaned up", type(adapter).__name__)
                    except Exception as adapter_error:
                        logger.warning("adapter_error=<%s> | error cleaning up adapter", adapter_error)

            # Clear current adapters
            self._current_adapters = []

            # Cleanup agent connection
            await self.stop()

        except Exception as cleanup_error:
            if exc_type is None:
                # No original exception, re-raise cleanup error
                logger.error("cleanup_error=<%s> | error during context manager cleanup", cleanup_error)
                raise
            else:
                # Original exception exists, log cleanup error but don't suppress original
                logger.error(
                    "cleanup_error=<%s> | error during context manager cleanup suppressed due to original exception",
                    cleanup_error,
                )

    @property
    def active(self) -> bool:
        """True if agent loop started, False otherwise."""
        return self._loop.active

    async def run(self, inputs: list[BidiInput], outputs: list[BidiOutput]) -> None:
        """Run the agent using provided IO channels for bidirectional communication.

        Args:
            inputs: Input callables to read data from a source
            outputs: Output callables to receive events from the agent

        Example:
            ```python
            audio_io = BidiAudioIO(input_rate=16000)
            text_io = BidiTextIO()
            agent = BidiAgent(model=model, tools=[calculator])
            await agent.run(inputs=[audio_io.input()], outputs=[audio_io.output(), text_io.output()])
            ```
        """

        async def run_inputs() -> None:
            async def task(input_: BidiInput) -> None:
                while self.active:
                    event = await input_()
                    await self.send(event)

            tasks = [task(input_) for input_ in inputs]
            await asyncio.gather(*tasks)

        async def run_outputs() -> None:
            async for event in self.receive():
                tasks = [output(event) for output in outputs]
                await asyncio.gather(*tasks)

        await self.start()

        for input_ in inputs:
            if hasattr(input_, "start"):
                await input_.start()

        for output in outputs:
            if hasattr(output, "start"):
                await output.start()

        try:
            await asyncio.gather(run_inputs(), run_outputs())

        finally:
            for input_ in inputs:
                if hasattr(input_, "stop"):
                    await input_.stop()

            for output in outputs:
                if hasattr(output, "stop"):
                    await output.stop()

            await self.stop()

    def _validate_active_connection(self) -> None:
        """Validate that an active connection exists.

        Raises:
            ValueError: If no active connection.
        """
        if not self.active:
            raise ValueError("No active conversation. Call start() first or use async context manager.")<|MERGE_RESOLUTION|>--- conflicted
+++ resolved
@@ -61,11 +61,8 @@
         name: str | None = None,
         tool_executor: ToolExecutor | None = None,
         description: str | None = None,
-<<<<<<< HEAD
         hooks: list[HookProvider] | None = None,
-=======
         state: AgentState | dict | None = None,
->>>>>>> 29114f6b
         **kwargs: Any,
     ):
         """Initialize bidirectional agent.
@@ -81,11 +78,8 @@
             name: Name of the Agent.
             tool_executor: Definition of tool execution strategy (e.g., sequential, concurrent, etc.).
             description: Description of what the Agent does.
-<<<<<<< HEAD
             hooks: Optional list of hook providers to register for lifecycle events.
-=======
             state: Stateful information for the agent. Can be either an AgentState object, or a json serializable dict.
->>>>>>> 29114f6b
             **kwargs: Additional configuration for future extensibility.
 
         Raises:
