--- conflicted
+++ resolved
@@ -35,11 +35,7 @@
     BidirectionalConnectionStartEvent,
     InterruptionDetectedEvent,
     TextOutputEvent,
-<<<<<<< HEAD
     UsageMetricsEvent,
-=======
-    UsageMetricsEvent
->>>>>>> 9b20e12f
 )
 from .bidirectional_model import BidirectionalModel, BidirectionalModelSession
 
@@ -494,17 +490,10 @@
         elif "usageEvent" in nova_event:
             usage_data = nova_event["usageEvent"]
             usage_metrics: UsageMetricsEvent = {
-<<<<<<< HEAD
                 "totalTokens": usage_data.get("totalTokens", 0),
                 "inputTokens": usage_data.get("totalInputTokens", 0),
                 "outputTokens": usage_data.get("totalOutputTokens", 0),
                 "audioTokens": usage_data.get("details", {}).get("total", {}).get("output", {}).get("speechTokens", 0)
-=======
-                "totalTokens": usage_data.get("totalTokens"),
-                "inputTokens": usage_data.get("totalInputTokens"),
-                "outputTokens": usage_data.get("totalOutputTokens"),
-                "audioTokens": usage_data.get("details", {}).get("total", {}).get("output", {}).get("speechTokens"),
->>>>>>> 9b20e12f
             }
             return {"usageMetrics": usage_metrics}
 
