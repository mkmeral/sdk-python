--- conflicted
+++ resolved
@@ -429,11 +429,7 @@
                 BidiAudioStreamEvent(
                     audio=openai_event["delta"],
                     format="pcm",
-<<<<<<< HEAD
-                    sample_rate=cast(SampleRate, sample_rate),
-=======
                     sample_rate=cast(SampleRate, AUDIO_FORMAT["rate"]),
->>>>>>> f03b73b7
                     channels=channels,
                 )
             ]
