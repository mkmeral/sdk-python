--- conflicted
+++ resolved
@@ -17,11 +17,7 @@
 import json
 import logging
 import uuid
-<<<<<<< HEAD
-from typing import Any, AsyncIterable, Literal
-=======
 from typing import Any, AsyncGenerator, cast
->>>>>>> 8920afd5
 
 import boto3
 from aws_sdk_bedrock_runtime.client import BedrockRuntimeClient, InvokeModelWithBidirectionalStreamOperationInput
@@ -138,7 +134,6 @@
 
         logger.debug("model_id=<%s> | nova sonic model initialized", model_id)
 
-<<<<<<< HEAD
         # Build audio configuration - use provided values or defaults
         self.audio_config: AudioConfig = {
             "input_rate": audio_config.get("input_rate", NOVA_AUDIO_INPUT_CONFIG["sampleRateHertz"])
@@ -161,9 +156,6 @@
         else:
             logger.debug("audio_config | using default Nova Sonic audio configuration")
 
-    @start
-=======
->>>>>>> 8920afd5
     async def start(
         self,
         system_prompt: str | None = None,
@@ -471,13 +463,8 @@
             return BidiAudioStreamEvent(
                 audio=audio_content,
                 format="pcm",
-<<<<<<< HEAD
-                sample_rate=self.audio_config["output_rate"],  # type: ignore
-                channels=channels,
-=======
                 sample_rate=cast(SampleRate, NOVA_AUDIO_OUTPUT_CONFIG["sampleRateHertz"]),
                 channels=1,
->>>>>>> 8920afd5
             )
 
         # Handle text output (transcripts)
