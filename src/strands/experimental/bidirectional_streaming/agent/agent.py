"""Bidirectional Agent for real-time streaming conversations.

Provides real-time audio and text interaction through persistent streaming connections.
Unlike traditional request-response patterns, this agent maintains long-running
conversations where users can interrupt, provide additional input, and receive
continuous responses including audio output.

Key capabilities:
- Persistent conversation connections with concurrent processing
- Real-time audio input/output streaming
- Automatic interruption detection and tool execution
- Event-driven communication with model providers
"""

import asyncio
import json
import logging
from typing import Any, AsyncIterable, Mapping, Optional, Union, Callable

from .... import _identifier
from ....telemetry.metrics import EventLoopMetrics
from ....tools.caller import ToolCaller
from ....tools.executors import ConcurrentToolExecutor
from ....tools.executors._executor import ToolExecutor
from ....tools.registry import ToolRegistry
from ....tools.watcher import ToolWatcher
from ....types.content import Message, Messages
from ....types.tools import ToolResult, ToolUse
from ....types.traces import AttributeValue
from ..adapters.audio_adapter import AudioAdapter
from ..event_loop.bidirectional_event_loop import BidirectionalAgentLoop
from ..models.bidirectional_model import BidirectionalModel
from ..models.novasonic import NovaSonicBidirectionalModel
from ..types.bidirectional_streaming import AudioInputEvent, BidirectionalStreamEvent, ImageInputEvent

logger = logging.getLogger(__name__)

_DEFAULT_AGENT_NAME = "Strands Agents"
_DEFAULT_AGENT_ID = "default"
# Type alias for cleaner send() method signature
BidirectionalInput = str | AudioInputEvent | ImageInputEvent


class BidirectionalAgent:
    """Agent for bidirectional streaming conversations.

    Enables real-time audio and text interaction with AI models through persistent
    connections. Supports concurrent tool execution and interruption handling.
    """

    def __init__(
        self,
        model: Union[BidirectionalModel, str, None] = None,
        tools: Optional[list[Union[str, dict[str, str], Any]]] = None,
        system_prompt: Optional[str] = None,
        messages: Optional[Messages] = None,
        record_direct_tool_call: bool = True,
        load_tools_from_directory: bool = False,
        agent_id: Optional[str] = None,
        name: Optional[str] = None,
        tool_executor: Optional[ToolExecutor] = None,
        description: Optional[str] = None,
        adapters: Optional[list[Any]] = None,
        **kwargs: Any,
    ):
        """Initialize bidirectional agent.

        Args:
            model: BidirectionalModel instance, string model_id, or None for default detection.
            tools: Optional list of tools with flexible format support.
            system_prompt: Optional system prompt for conversations.
            messages: Optional conversation history to initialize with.
            record_direct_tool_call: Whether to record direct tool calls in message history.
            load_tools_from_directory: Whether to load and automatically reload tools in the `./tools/` directory.
            agent_id: Optional ID for the agent, useful for connection management and multi-agent scenarios.
            name: Name of the Agent.
            tool_executor: Definition of tool execution strategy (e.g., sequential, concurrent, etc.).
            description: Description of what the Agent does.
            adapters: Optional list of adapter instances (e.g., AudioAdapter) for hardware abstraction.
                     If None, automatically creates default AudioAdapter for basic audio functionality.
            **kwargs: Additional configuration for future extensibility.

        Raises:
            ValueError: If model configuration is invalid.
            TypeError: If model type is unsupported.
        """
        self.model = (
            NovaSonicBidirectionalModel()
            if not model
            else NovaSonicBidirectionalModel(model_id=model)
            if isinstance(model, str)
            else model
        )
        self.system_prompt = system_prompt
        self.messages = messages or []

        # Agent identification
        self.agent_id = _identifier.validate(agent_id or _DEFAULT_AGENT_ID, _identifier.Identifier.AGENT)
        self.name = name or _DEFAULT_AGENT_NAME
        self.description = description

        # Tool execution configuration
        self.record_direct_tool_call = record_direct_tool_call
        self.load_tools_from_directory = load_tools_from_directory

        # Initialize tool registry
        self.tool_registry = ToolRegistry()

        if tools is not None:
            self.tool_registry.process_tools(tools)

        self.tool_registry.initialize_tools(self.load_tools_from_directory)

        # Initialize tool watcher if directory loading is enabled
        if self.load_tools_from_directory:
            self.tool_watcher = ToolWatcher(tool_registry=self.tool_registry)

        # Initialize tool executor
        self.tool_executor = tool_executor or ConcurrentToolExecutor()

        # Initialize other components
        self.event_loop_metrics = EventLoopMetrics()
        self.tool_caller = ToolCaller(self)

        # connection management
        self._agentloop: Optional["BidirectionalAgentLoop"] = None
        self._output_queue = asyncio.Queue()

        # Initialize adapters - auto-create AudioAdapter as default
        if adapters is None:
            # Create default AudioAdapter for basic audio functionality
            default_audio_adapter = AudioAdapter(audio_config={"input_sample_rate": 16000})
            self.adapters = [default_audio_adapter]
        else:
            self.adapters = adapters

    @property
    def tool(self) -> ToolCaller:
        """Call tool as a function.

        Returns:
            ToolCaller for method-style tool execution.

        Example:
            ```
            agent = BidirectionalAgent(model=model, tools=[calculator])
            agent.tool.calculator(expression="2+2")
            ```
        """
        return self.tool_caller

    @property
    def tool_names(self) -> list[str]:
        """Get a list of all registered tool names.

        Returns:
            Names of all tools available to this agent.
        """
        all_tools = self.tool_registry.get_all_tools_config()
        return list(all_tools.keys())

    def _record_tool_execution(
        self,
        tool: ToolUse,
        tool_result: ToolResult,
        user_message_override: Optional[str],
    ) -> None:
        """Record a tool execution in the message history.

        Creates a sequence of messages that represent the tool execution:

        1. A user message describing the tool call
        2. An assistant message with the tool use
        3. A user message with the tool result
        4. An assistant message acknowledging the tool call

        Args:
            tool: The tool call information.
            tool_result: The result returned by the tool.
            user_message_override: Optional custom message to include.
        """
        # Filter tool input parameters to only include those defined in tool spec
        filtered_input = self._filter_tool_parameters_for_recording(tool["name"], tool["input"])

        # Create user message describing the tool call
        input_parameters = json.dumps(filtered_input, default=lambda o: f"<<non-serializable: {type(o).__qualname__}>>")

        user_msg_content = [
            {"text": (f"agent.tool.{tool['name']} direct tool call.\nInput parameters: {input_parameters}\n")}
        ]

        # Add override message if provided
        if user_message_override:
            user_msg_content.insert(0, {"text": f"{user_message_override}\n"})

        # Create filtered tool use for message history
        filtered_tool: ToolUse = {
            "toolUseId": tool["toolUseId"],
            "name": tool["name"],
            "input": filtered_input,
        }

        # Create the message sequence
        user_msg: Message = {
            "role": "user",
            "content": user_msg_content,
        }
        tool_use_msg: Message = {
            "role": "assistant",
            "content": [{"toolUse": filtered_tool}],
        }
        tool_result_msg: Message = {
            "role": "user",
            "content": [{"toolResult": tool_result}],
        }
        assistant_msg: Message = {
            "role": "assistant",
            "content": [{"text": f"agent.tool.{tool['name']} was called."}],
        }

        # Add to message history
        self.messages.append(user_msg)
        self.messages.append(tool_use_msg)
        self.messages.append(tool_result_msg)
        self.messages.append(assistant_msg)

        logger.debug("Direct tool call recorded in message history: %s", tool["name"])

    def _filter_tool_parameters_for_recording(self, tool_name: str, input_params: dict[str, Any]) -> dict[str, Any]:
        """Filter input parameters to only include those defined in the tool specification.

        Args:
            tool_name: Name of the tool to get specification for
            input_params: Original input parameters

        Returns:
            Filtered parameters containing only those defined in tool spec
        """
        all_tools_config = self.tool_registry.get_all_tools_config()
        tool_spec = all_tools_config.get(tool_name)

        if not tool_spec or "inputSchema" not in tool_spec:
            return input_params.copy()

        properties = tool_spec["inputSchema"]["json"]["properties"]
        return {k: v for k, v in input_params.items() if k in properties}

    async def start(self) -> None:
        """Start a persistent bidirectional conversation connection.

        Initializes the streaming connection and starts background tasks for processing
        model events, tool execution, and connection management.

        Raises:
            ValueError: If conversation already active.
            ConnectionError: If connection creation fails.
        """
        if self._agentloop and self._agentloop.active:
            raise ValueError("Conversation already active. Call end() first.")

        logger.debug("Conversation start - initializing connection")

        # Create model session and event loop directly
        model_session = await self.model.create_bidirectional_connection(
            system_prompt=self.system_prompt, tools=self.tool_registry.get_all_tool_specs(), messages=self.messages
        )

        self._agentloop = BidirectionalAgentLoop(model_session=model_session, agent=self)
        await self._agentloop.start()

        logger.debug("Conversation ready")

    async def send(self, input_data: BidirectionalInput) -> None:
        """Send input to the model (text or audio).

        Unified method for sending both text and audio input to the model during
        an active conversation connection. User input is automatically added to
        conversation history for complete message tracking.

        Args:
            input_data: String for text, AudioInputEvent for audio, or ImageInputEvent for images.

        Raises:
            ValueError: If no active connection or invalid input type.
        """
        self._validate_active_connection()

        if isinstance(input_data, str):
            # Add user text message to history
            user_message: Message = {"role": "user", "content": [{"text": input_data}]}

            self.messages.append(user_message)

            logger.debug("Text sent: %d characters", len(input_data))
<<<<<<< HEAD
            await self._agentloop.model_session.send_text_content(input_data)
        elif isinstance(input_data, dict) and "audioData" in input_data:
            # Handle audio input
            await self._agentloop.model_session.send_audio_content(input_data)
        elif isinstance(input_data, dict) and "imageData" in input_data:
            # Handle image input (ImageInputEvent)
            await self._agentloop.model_session.send_image_content(input_data)
=======
            # Create TextInputEvent for send()
            text_event = {"text": input_data, "role": "user"}
            await self._session.model.send(text_event)
        elif isinstance(input_data, dict) and "audioData" in input_data:
            # Handle audio input - already in AudioInputEvent format
            await self._session.model.send(input_data)
        elif isinstance(input_data, dict) and "imageData" in input_data:
            # Handle image input - already in ImageInputEvent format
            await self._session.model.send(input_data)
>>>>>>> f99168e2
        else:
            raise ValueError(
                "Input must be either a string (text), AudioInputEvent "
                "(dict with audioData, format, sampleRate, channels), or ImageInputEvent "
                "(dict with imageData, mimeType, encoding)"
            )

    async def receive(self) -> AsyncIterable[BidirectionalStreamEvent]:
        """Receive events from the model including audio, text, and tool calls.

        Yields model output events processed by background tasks including audio output,
        text responses, tool calls, and connection updates.

        Yields:
            BidirectionalStreamEvent: Events from the model session.
        """
        while self.active:
            try:
                event = await self._output_queue.get()
                yield event
            except asyncio.TimeoutError:
                continue

    async def end(self) -> None:
        """End the conversation connection and cleanup all resources.

        Terminates the streaming connection, cancels background tasks, and
        closes the connection to the model provider.
        """
        if self._agentloop:
            await self._agentloop.stop()
            self._agentloop = None

    async def __aenter__(self) -> "BidirectionalAgent":
        """Async context manager entry point.

        Automatically starts the bidirectional connection when entering the context.

        Returns:
            Self for use in the context.

        Raises:
            ValueError: If connection is already active.
            ConnectionError: If connection creation fails.
        """
<<<<<<< HEAD
        logger.debug("Entering async context manager - starting connection")
        await self.start()
        return self
=======
        self._validate_active_session()
        # Interruption is now handled internally by models through audio/event processing
        # No explicit interrupt method needed in unified interface
        logger.debug("Interrupt requested - handled by model's audio processing")
>>>>>>> f99168e2

    async def __aexit__(self, exc_type, exc_val, exc_tb) -> None:
        """Async context manager exit point.

        Automatically ends the connection and cleans up resources including adapters
        when exiting the context, regardless of whether an exception occurred.

        Args:
            exc_type: Exception type if an exception occurred, None otherwise.
            exc_val: Exception value if an exception occurred, None otherwise.
            exc_tb: Exception traceback if an exception occurred, None otherwise.
        """
        try:
            logger.debug("Exiting async context manager - cleaning up adapters and connection")

            # Cleanup adapters first
            for adapter in self.adapters:
                if hasattr(adapter, "_cleanup_audio"):
                    try:
                        adapter._cleanup_audio()
                        logger.debug(f"Cleaned up adapter: {type(adapter).__name__}")
                    except Exception as adapter_error:
                        logger.warning(f"Error cleaning up adapter: {adapter_error}")

            # Then cleanup agent connection
            await self.end()

        except Exception as cleanup_error:
            if exc_type is None:
                # No original exception, re-raise cleanup error
                logger.error("Error during context manager cleanup: %s", cleanup_error)
                raise
            else:
                # Original exception exists, log cleanup error but don't suppress original
                logger.error(
                    "Error during context manager cleanup (suppressed due to original exception): %s", cleanup_error
                )

    @property
    def active(self) -> bool:
        """Check if the agent connection is currently active.

        Returns:
            True if connection is active and ready for communication, False otherwise.
        """
        return self._agentloop is not None and self._agentloop.active

    async def connect(self) -> None:
        """Connect the agent using configured adapters for bidirectional communication.

        Automatically uses configured adapters to establish bidirectional communication
        with the model. If no adapters are provided in constructor, uses default AudioAdapter.

        Example:
            ```python
            # Simple - uses default AudioAdapter
            agent = BidirectionalAgent(model=model, tools=[calculator])
            await agent.connect()

            # Custom adapter
            adapter = AudioAdapter(audio_config={"input_sample_rate": 24000})
            agent = BidirectionalAgent(model=model, tools=[calculator], adapters=[adapter])
            await agent.connect()
            ```

        Raises:
            Exception: Any exception from the transport layer.
        """
        # Use first adapter (always available due to default initialization)
        adapter = self.adapters[0]
        sender = adapter.create_output()
        receiver = adapter.create_input()

        if self.active:
            # Use existing connection
            await self._run(sender, receiver)
        else:
            # Use async context manager for automatic lifecycle management
            async with self:
                await self._run(sender, receiver)

    async def _run(
        self,
        sender: Callable[[Any], Any],
        receiver: Callable[[], Any],
    ) -> None:
        """Internal method to run send/receive loops with an active connection.

        Args:
            sender: Async callable that sends events to the client.
            receiver: Async callable that receives events from the client.
        """

        async def receive_from_agent():
            """Receive events from agent and send to client."""
            try:
                async for event in self.receive():
                    await sender(event)
            except Exception as e:
                logger.debug(f"Receive from agent stopped: {e}")
                raise

        async def send_to_agent():
            """Receive events from client and send to agent."""
            try:
                while self.active:
                    event = await receiver()
                    await self.send(event)
            except Exception as e:
                logger.debug(f"Send to agent stopped: {e}")
                raise

        # Run both loops concurrently
        await asyncio.gather(receive_from_agent(), send_to_agent(), return_exceptions=True)

    def _validate_active_connection(self) -> None:
        """Validate that an active connection exists.

        Raises:
            ValueError: If no active connection.
        """
        if not self.active:
            raise ValueError("No active conversation. Call start() first or use async context manager.")<|MERGE_RESOLUTION|>--- conflicted
+++ resolved
@@ -292,25 +292,15 @@
             self.messages.append(user_message)
 
             logger.debug("Text sent: %d characters", len(input_data))
-<<<<<<< HEAD
-            await self._agentloop.model_session.send_text_content(input_data)
+            # Create TextInputEvent for send()
+            text_event = {"text": input_data, "role": "user"}
+            await self._agentloop.model_session.send(text_event)
         elif isinstance(input_data, dict) and "audioData" in input_data:
             # Handle audio input
-            await self._agentloop.model_session.send_audio_content(input_data)
+            await self._agentloop.model_session.send(input_data)
         elif isinstance(input_data, dict) and "imageData" in input_data:
             # Handle image input (ImageInputEvent)
-            await self._agentloop.model_session.send_image_content(input_data)
-=======
-            # Create TextInputEvent for send()
-            text_event = {"text": input_data, "role": "user"}
-            await self._session.model.send(text_event)
-        elif isinstance(input_data, dict) and "audioData" in input_data:
-            # Handle audio input - already in AudioInputEvent format
-            await self._session.model.send(input_data)
-        elif isinstance(input_data, dict) and "imageData" in input_data:
-            # Handle image input - already in ImageInputEvent format
-            await self._session.model.send(input_data)
->>>>>>> f99168e2
+            await self._agentloop.model_session.send(input_data)
         else:
             raise ValueError(
                 "Input must be either a string (text), AudioInputEvent "
@@ -356,16 +346,9 @@
             ValueError: If connection is already active.
             ConnectionError: If connection creation fails.
         """
-<<<<<<< HEAD
         logger.debug("Entering async context manager - starting connection")
         await self.start()
         return self
-=======
-        self._validate_active_session()
-        # Interruption is now handled internally by models through audio/event processing
-        # No explicit interrupt method needed in unified interface
-        logger.debug("Interrupt requested - handled by model's audio processing")
->>>>>>> f99168e2
 
     async def __aexit__(self, exc_type, exc_val, exc_tb) -> None:
         """Async context manager exit point.
