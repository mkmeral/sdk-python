"""Bidirectional Agent for real-time streaming conversations.

Provides real-time audio and text interaction through persistent streaming connections.
Unlike traditional request-response patterns, this agent maintains long-running
conversations where users can interrupt, provide additional input, and receive
continuous responses including audio output.

Key capabilities:
- Persistent conversation connections with concurrent processing
- Real-time audio input/output streaming
- Automatic interruption detection and tool execution
- Event-driven communication with model providers
"""

import asyncio
import json
import logging
from typing import Any, AsyncIterable, Callable

from .... import _identifier
from ....telemetry.metrics import EventLoopMetrics
from ....tools.caller import _ToolCaller
from ....tools.executors import ConcurrentToolExecutor
from ....tools.executors._executor import ToolExecutor
from ....tools.registry import ToolRegistry
from ....tools.watcher import ToolWatcher
from ....types.content import Message, Messages
<<<<<<< HEAD
from ....types.tools import ToolResult, ToolUse
from ....types.traces import AttributeValue
from ..event_loop.bidirectional_event_loop import start_bidirectional_connection, stop_bidirectional_connection
from ..models.bidirectional_model import BidirectionalModel
from ..types.events import (
    BidiAudioInputEvent,
    BidiImageInputEvent,
    InputEvent,
    OutputEvent,
    BidiTextInputEvent,
)
=======
from ....types.tools import ToolResult, ToolUse, AgentTool

from ..event_loop.bidirectional_event_loop import BidirectionalConnection
from ..models.bidirectional_model import BidiModel
from ..models.novasonic import BidiNovaSonicModel
from ..types.bidirectional_streaming import AudioInputEvent, BidirectionalStreamEvent, ImageInputEvent
from ..types import BidiIO
from ....experimental.tools import ToolProvider
>>>>>>> 5a22ad99

logger = logging.getLogger(__name__)

_DEFAULT_AGENT_NAME = "Strands Agents"
_DEFAULT_AGENT_ID = "default"
# Type alias for cleaner send() method signature
BidirectionalInput = str | AudioInputEvent | ImageInputEvent


class BidiAgent:
    """Agent for bidirectional streaming conversations.

    Enables real-time audio and text interaction with AI models through persistent
    connections. Supports concurrent tool execution and interruption handling.
    """

    def __init__(
        self,
        model: BidiModel| str | None = None,
        tools: list[str| AgentTool| ToolProvider]| None = None,
        system_prompt: str | None = None,
        messages: Messages | None = None,
        record_direct_tool_call: bool = True,
        load_tools_from_directory: bool = False,
        agent_id: str | None = None,
        name: str | None = None,
        tool_executor: ToolExecutor | None = None,
        description: str | None = None,
        **kwargs: Any,
    ):
        """Initialize bidirectional agent.

        Args:
            model: BidiModel instance, string model_id, or None for default detection.
            tools: Optional list of tools with flexible format support.
            system_prompt: Optional system prompt for conversations.
            messages: Optional conversation history to initialize with.
            record_direct_tool_call: Whether to record direct tool calls in message history.
            load_tools_from_directory: Whether to load and automatically reload tools in the `./tools/` directory.
            agent_id: Optional ID for the agent, useful for connection management and multi-agent scenarios.
            name: Name of the Agent.
            tool_executor: Definition of tool execution strategy (e.g., sequential, concurrent, etc.).
            description: Description of what the Agent does.
            **kwargs: Additional configuration for future extensibility.

        Raises:
            ValueError: If model configuration is invalid.
            TypeError: If model type is unsupported.
        """
        self.model = (
            BidiNovaSonicModel()
            if not model
            else BidiNovaSonicModel(model_id=model)
            if isinstance(model, str)
            else model
        )
        self.system_prompt = system_prompt
        self.messages = messages or []

        # Agent identification
        self.agent_id = _identifier.validate(agent_id or _DEFAULT_AGENT_ID, _identifier.Identifier.AGENT)
        self.name = name or _DEFAULT_AGENT_NAME
        self.description = description

        # Tool execution configuration
        self.record_direct_tool_call = record_direct_tool_call
        self.load_tools_from_directory = load_tools_from_directory

        # Initialize tool registry
        self.tool_registry = ToolRegistry()

        if tools is not None:
            self.tool_registry.process_tools(tools)

        self.tool_registry.initialize_tools(self.load_tools_from_directory)

        # Initialize tool watcher if directory loading is enabled
        if self.load_tools_from_directory:
            self.tool_watcher = ToolWatcher(tool_registry=self.tool_registry)

        # Initialize tool executor
        self.tool_executor = tool_executor or ConcurrentToolExecutor()

        # Initialize other components
        self.event_loop_metrics = EventLoopMetrics()
        self._tool_caller = _ToolCaller(self)

        # connection management
        self._agent_loop: "BidirectionalConnection" | None = None
        self._output_queue = asyncio.Queue()
        self._current_adapters = []  # Track adapters for cleanup

    @property
    def tool(self) -> _ToolCaller:
        """Call tool as a function.

        Returns:
            ToolCaller for method-style tool execution.

        Example:
            ```
            agent = BidiAgent(model=model, tools=[calculator])
            agent.tool.calculator(expression="2+2")
            ```
        """
        return self._tool_caller

    @property
    def tool_names(self) -> list[str]:
        """Get a list of all registered tool names.

        Returns:
            Names of all tools available to this agent.
        """
        all_tools = self.tool_registry.get_all_tools_config()
        return list(all_tools.keys())

    def _record_tool_execution(
        self,
        tool: ToolUse,
        tool_result: ToolResult,
        user_message_override: str | None,
    ) -> None:
        """Record a tool execution in the message history.

        Creates a sequence of messages that represent the tool execution:

        1. A user message describing the tool call
        2. An assistant message with the tool use
        3. A user message with the tool result
        4. An assistant message acknowledging the tool call

        Args:
            tool: The tool call information.
            tool_result: The result returned by the tool.
            user_message_override: Optional custom message to include.
        """
        # Filter tool input parameters to only include those defined in tool spec
        filtered_input = self._filter_tool_parameters_for_recording(tool["name"], tool["input"])

        # Create user message describing the tool call
        input_parameters = json.dumps(filtered_input, default=lambda o: f"<<non-serializable: {type(o).__qualname__}>>")

        user_msg_content = [
            {"text": (f"agent.tool.{tool['name']} direct tool call.\nInput parameters: {input_parameters}\n")}
        ]

        # Add override message if provided
        if user_message_override:
            user_msg_content.insert(0, {"text": f"{user_message_override}\n"})

        # Create filtered tool use for message history
        filtered_tool: ToolUse = {
            "toolUseId": tool["toolUseId"],
            "name": tool["name"],
            "input": filtered_input,
        }

        # Create the message sequence
        user_msg: Message = {
            "role": "user",
            "content": user_msg_content,
        }
        tool_use_msg: Message = {
            "role": "assistant",
            "content": [{"toolUse": filtered_tool}],
        }
        tool_result_msg: Message = {
            "role": "user",
            "content": [{"toolResult": tool_result}],
        }
        assistant_msg: Message = {
            "role": "assistant",
            "content": [{"text": f"agent.tool.{tool['name']} was called."}],
        }

        # Add to message history
        self.messages.append(user_msg)
        self.messages.append(tool_use_msg)
        self.messages.append(tool_result_msg)
        self.messages.append(assistant_msg)

        logger.debug("Direct tool call recorded in message history: %s", tool["name"])

    def _filter_tool_parameters_for_recording(self, tool_name: str, input_params: dict[str, Any]) -> dict[str, Any]:
        """Filter input parameters to only include those defined in the tool specification.

        Args:
            tool_name: Name of the tool to get specification for
            input_params: Original input parameters

        Returns:
            Filtered parameters containing only those defined in tool spec
        """
        all_tools_config = self.tool_registry.get_all_tools_config()
        tool_spec = all_tools_config.get(tool_name)

        if not tool_spec or "inputSchema" not in tool_spec:
            return input_params.copy()

        properties = tool_spec["inputSchema"]["json"]["properties"]
        return {k: v for k, v in input_params.items() if k in properties}

    async def start(self) -> None:
        """Start a persistent bidirectional conversation connection.

        Initializes the streaming connection and starts background tasks for processing
        model events, tool execution, and connection management.

        Raises:
            ValueError: If conversation already active.
            ConnectionError: If connection creation fails.
        """
        if self._agent_loop and self._agent_loop.active:
            raise ValueError("Conversation already active. Call end() first.")

<<<<<<< HEAD
        logger.debug("Conversation start - initializing session")
        self._session = await start_bidirectional_connection(self)
    
    async def send(self, input_data: str | InputEvent | dict) -> None:
        """Send input to the model (text, audio, image, or event dict).
        
        Unified method for sending text, audio, and image input to the model during
        an active conversation session. Accepts TypedEvent instances or plain dicts
        (e.g., from WebSocket clients) which are automatically reconstructed.
        
        Args:
            input_data: Can be:
                - str: Text message from user
                - BidiAudioInputEvent: Audio data with format/sample rate
                - BidiImageInputEvent: Image data with MIME type
                - dict: Event dictionary (will be reconstructed to TypedEvent)
            
        Raises:
            ValueError: If no active session or invalid input type.
            
        Example:
            await agent.send("Hello")
            await agent.send(BidiAudioInputEvent(audio="base64...", format="pcm", ...))
            await agent.send({"type": "bidirectional_text_input", "text": "Hello", "role": "user"})
=======
        logger.debug("Conversation start - initializing connection")

        # Create model session and event loop directly
        await self.model.start(
            system_prompt=self.system_prompt, tools=self.tool_registry.get_all_tool_specs(), messages=self.messages
        )

        self._agent_loop = BidirectionalConnection(model=self.model, agent=self)
        await self._agent_loop.start()

        logger.debug("Conversation ready")

    async def send(self, input_data: BidirectionalInput) -> None:
        """Send input to the model (text or audio).

        Unified method for sending both text and audio input to the model during
        an active conversation connection. User input is automatically added to
        conversation history for complete message tracking.

        Args:
            input_data: String for text, AudioInputEvent for audio, or ImageInputEvent for images.

        Raises:
            ValueError: If no active connection or invalid input type.
>>>>>>> 5a22ad99
        """
        self._validate_active_connection()

        # Handle string input
        if isinstance(input_data, str):
            # Add user text message to history
<<<<<<< HEAD
            self.messages.append({"role": "user", "content": input_data})
            logger.debug("Text sent: %d characters", len(input_data))
            text_event = BidiTextInputEvent(text=input_data, role="user")
            await self._session.model.send(text_event)
            return
        
        # Handle InputEvent instances (BidiTextInputEvent, BidiAudioInputEvent, BidiImageInputEvent)
        # Check this before dict since TypedEvent inherits from dict
        if isinstance(input_data, (BidiTextInputEvent, BidiAudioInputEvent, BidiImageInputEvent)):
            await self._session.model.send(input_data)
            return
        
        # Handle plain dict - reconstruct TypedEvent for WebSocket integration
        if isinstance(input_data, dict) and "type" in input_data:
            event_type = input_data["type"]
            if event_type == "bidirectional_text_input":
                input_data = BidiTextInputEvent(text=input_data["text"], role=input_data["role"])
            elif event_type == "bidirectional_audio_input":
                input_data = BidiAudioInputEvent(
                    audio=input_data["audio"],
                    format=input_data["format"],
                    sample_rate=input_data["sample_rate"],
                    channels=input_data["channels"]
                )
            elif event_type == "bidirectional_image_input":
                input_data = BidiImageInputEvent(
                    image=input_data["image"],
                    mime_type=input_data["mime_type"]
                )
            else:
                raise ValueError(f"Unknown event type: {event_type}")
            
            # Send the reconstructed TypedEvent
            await self._session.model.send(input_data)
            return
        
        # If we get here, input type is invalid
        raise ValueError(
            f"Input must be a string, InputEvent (BidiTextInputEvent/BidiAudioInputEvent/BidiImageInputEvent), or event dict with 'type' field, got: {type(input_data)}"
        )
=======
            user_message: Message = {"role": "user", "content": [{"text": input_data}]}

            self.messages.append(user_message)

            logger.debug("Text sent: %d characters", len(input_data))
            # Create TextInputEvent for send()
            text_event = {"text": input_data, "role": "user"}
            await self._agent_loop.model.send(text_event)
        else:
            # For audio, image, or any other input - let model handle it
            await self._agent_loop.model.send(input_data)
>>>>>>> 5a22ad99

    async def receive(self) -> AsyncIterable[OutputEvent]:
        """Receive events from the model including audio, text, and tool calls.

        Yields model output events processed by background tasks including audio output,
        text responses, tool calls, and connection updates.

        Yields:
            OutputEvent: TypedEvent objects from the model session. Events are
                JSON-serializable by default (use json.dumps(event) for transport).
        """
        while self.active:
            try:
<<<<<<< HEAD
                event = await asyncio.wait_for(self._output_queue.get(), timeout=0.1)
                # Return TypedEvent objects directly (JSON-serializable by default)
=======
                event = await self._output_queue.get()
>>>>>>> 5a22ad99
                yield event
            except asyncio.TimeoutError:
                continue

    async def stop(self) -> None:
        """End the conversation connection and cleanup all resources.

        Terminates the streaming connection, cancels background tasks, and
        closes the connection to the model provider.
        """
        if self._agent_loop:
            await self._agent_loop.stop()
            self._agent_loop = None

    async def __aenter__(self) -> "BidiAgent":
        """Async context manager entry point.

        Automatically starts the bidirectional connection when entering the context.

        Returns:
            Self for use in the context.

        Raises:
            ValueError: If connection is already active.
            ConnectionError: If connection creation fails.
        """
        logger.debug("Entering async context manager - starting connection")
        await self.start()
        return self

    async def __aexit__(self, exc_type, exc_val, exc_tb) -> None:
        """Async context manager exit point.

        Automatically ends the connection and cleans up resources including adapters
        when exiting the context, regardless of whether an exception occurred.

        Args:
            exc_type: Exception type if an exception occurred, None otherwise.
            exc_val: Exception value if an exception occurred, None otherwise.
            exc_tb: Exception traceback if an exception occurred, None otherwise.
        """
        try:
            logger.debug("Exiting async context manager - cleaning up adapters and connection")
            
            # Cleanup adapters if any are currently active
            for adapter in self._current_adapters:
                if hasattr(adapter, "cleanup"):
                    try:
                        adapter.stop()
                        logger.debug(f"Cleaned up adapter: {type(adapter).__name__}")
                    except Exception as adapter_error:
                        logger.warning(f"Error cleaning up adapter: {adapter_error}")
            
            # Clear current adapters
            self._current_adapters = []
            
            # Cleanup agent connection
            await self.stop()

        except Exception as cleanup_error:
            if exc_type is None:
                # No original exception, re-raise cleanup error
                logger.error("Error during context manager cleanup: %s", cleanup_error)
                raise
            else:
                # Original exception exists, log cleanup error but don't suppress original
                logger.error(
                    "Error during context manager cleanup (suppressed due to original exception): %s", cleanup_error
                )

    @property
    def active(self) -> bool:
        """Check if the agent connection is currently active.

        Returns:
            True if connection is active and ready for communication, False otherwise.
        """
        return self._agent_loop is not None and self._agent_loop.active

    async def run(self, io_channels: list[BidiIO | tuple[Callable, Callable]]) -> None:
        """Run the agent using provided IO channels or transport tuples for bidirectional communication.

        Args:
            io_channels: List containing either BidiIO instances or (sender, receiver) tuples.
                - BidiIO: IO channel instance with send(), receive(), and end() methods
                - tuple: (sender_callable, receiver_callable) for custom transport
                
        Example:
            ```python
            # With IO channel
            audio_io = AudioIO(audio_config={"input_sample_rate": 16000})
            agent = BidiAgent(model=model, tools=[calculator])
            await agent.run(io_channels=[audio_io])

            # With tuple (backward compatibility)
            await agent.run(io_channels=[(sender_function, receiver_function)])
            ```

        Raises:
            ValueError: If io_channels list is empty or contains invalid items.
            Exception: Any exception from the transport layer.
        """
        if not io_channels:
            raise ValueError("io_channels parameter cannot be empty. Provide either an IO channel or (sender, receiver) tuple.")
        
        transport = io_channels[0]
        
        # Set IO channel tracking for cleanup
        if hasattr(transport, 'send') and hasattr(transport, 'receive'):
            self._current_adapters = [transport]  # IO channel needs cleanup
        elif isinstance(transport, tuple) and len(transport) == 2:
            self._current_adapters = []  # Tuple needs no cleanup
        else:
            raise ValueError("io_channels list must contain either BidiIO instances or (sender, receiver) tuples.")

        # Auto-manage session lifecycle
        if self.active:
            await self._run_with_transport(transport)
        else:
            async with self:
                await self._run_with_transport(transport)

    async def _run_with_transport(
        self,
        transport: BidiIO | tuple[Callable, Callable],
    ) -> None:
        """Internal method to run send/receive loops with an active connection."""

        async def receive_from_agent():
            """Receive events from agent and send to transport."""
            async for event in self.receive():
                if hasattr(transport, 'receive'):
                    await transport.receive(event)
                else:
                    await transport[0](event)

        async def send_to_agent():
            """Receive events from transport and send to agent."""
            while self.active:
                if hasattr(transport, 'send'):
                    event = await transport.send()
                else:
                    event = await transport[1]()
                await self.send(event)

        await asyncio.gather(receive_from_agent(), send_to_agent(), return_exceptions=True)

    def _validate_active_connection(self) -> None:
        """Validate that an active connection exists.

        Raises:
            ValueError: If no active connection.
        """
        if not self.active:
            raise ValueError("No active conversation. Call start() first or use async context manager.")<|MERGE_RESOLUTION|>--- conflicted
+++ resolved
@@ -25,35 +25,25 @@
 from ....tools.registry import ToolRegistry
 from ....tools.watcher import ToolWatcher
 from ....types.content import Message, Messages
-<<<<<<< HEAD
-from ....types.tools import ToolResult, ToolUse
-from ....types.traces import AttributeValue
-from ..event_loop.bidirectional_event_loop import start_bidirectional_connection, stop_bidirectional_connection
-from ..models.bidirectional_model import BidirectionalModel
-from ..types.events import (
-    BidiAudioInputEvent,
-    BidiImageInputEvent,
-    InputEvent,
-    OutputEvent,
-    BidiTextInputEvent,
+from ....types.tools import ToolResult, ToolUse, AgentTool
+
+from ..event_loop.bidirectional_event_loop import (
+    BidirectionalConnection,
+    start_bidirectional_connection,
+    stop_bidirectional_connection,
 )
-=======
-from ....types.tools import ToolResult, ToolUse, AgentTool
-
-from ..event_loop.bidirectional_event_loop import BidirectionalConnection
 from ..models.bidirectional_model import BidiModel
 from ..models.novasonic import BidiNovaSonicModel
-from ..types.bidirectional_streaming import AudioInputEvent, BidirectionalStreamEvent, ImageInputEvent
+from ..types.events import BidiAudioInputEvent, BidiImageInputEvent, BidiTextInputEvent, InputEvent, OutputEvent
 from ..types import BidiIO
 from ....experimental.tools import ToolProvider
->>>>>>> 5a22ad99
 
 logger = logging.getLogger(__name__)
 
 _DEFAULT_AGENT_NAME = "Strands Agents"
 _DEFAULT_AGENT_ID = "default"
 # Type alias for cleaner send() method signature
-BidirectionalInput = str | AudioInputEvent | ImageInputEvent
+BidirectionalInput = str | BidiAudioInputEvent | BidiImageInputEvent
 
 
 class BidiAgent:
@@ -263,43 +253,8 @@
         if self._agent_loop and self._agent_loop.active:
             raise ValueError("Conversation already active. Call end() first.")
 
-<<<<<<< HEAD
-        logger.debug("Conversation start - initializing session")
-        self._session = await start_bidirectional_connection(self)
-    
-    async def send(self, input_data: str | InputEvent | dict) -> None:
-        """Send input to the model (text, audio, image, or event dict).
-        
-        Unified method for sending text, audio, and image input to the model during
-        an active conversation session. Accepts TypedEvent instances or plain dicts
-        (e.g., from WebSocket clients) which are automatically reconstructed.
-        
-        Args:
-            input_data: Can be:
-                - str: Text message from user
-                - BidiAudioInputEvent: Audio data with format/sample rate
-                - BidiImageInputEvent: Image data with MIME type
-                - dict: Event dictionary (will be reconstructed to TypedEvent)
-            
-        Raises:
-            ValueError: If no active session or invalid input type.
-            
-        Example:
-            await agent.send("Hello")
-            await agent.send(BidiAudioInputEvent(audio="base64...", format="pcm", ...))
-            await agent.send({"type": "bidirectional_text_input", "text": "Hello", "role": "user"})
-=======
         logger.debug("Conversation start - initializing connection")
-
-        # Create model session and event loop directly
-        await self.model.start(
-            system_prompt=self.system_prompt, tools=self.tool_registry.get_all_tool_specs(), messages=self.messages
-        )
-
-        self._agent_loop = BidirectionalConnection(model=self.model, agent=self)
-        await self._agent_loop.start()
-
-        logger.debug("Conversation ready")
+        self._agent_loop = await start_bidirectional_connection(self)
 
     async def send(self, input_data: BidirectionalInput) -> None:
         """Send input to the model (text or audio).
@@ -309,71 +264,26 @@
         conversation history for complete message tracking.
 
         Args:
-            input_data: String for text, AudioInputEvent for audio, or ImageInputEvent for images.
+            input_data: String for text, BidiAudioInputEvent for audio, or BidiImageInputEvent for images.
 
         Raises:
             ValueError: If no active connection or invalid input type.
->>>>>>> 5a22ad99
         """
         self._validate_active_connection()
 
-        # Handle string input
         if isinstance(input_data, str):
             # Add user text message to history
-<<<<<<< HEAD
-            self.messages.append({"role": "user", "content": input_data})
+            user_message: Message = {"role": "user", "content": [{"text": input_data}]}
+
+            self.messages.append(user_message)
+
             logger.debug("Text sent: %d characters", len(input_data))
+            # Create BidiTextInputEvent for send()
             text_event = BidiTextInputEvent(text=input_data, role="user")
-            await self._session.model.send(text_event)
-            return
-        
-        # Handle InputEvent instances (BidiTextInputEvent, BidiAudioInputEvent, BidiImageInputEvent)
-        # Check this before dict since TypedEvent inherits from dict
-        if isinstance(input_data, (BidiTextInputEvent, BidiAudioInputEvent, BidiImageInputEvent)):
-            await self._session.model.send(input_data)
-            return
-        
-        # Handle plain dict - reconstruct TypedEvent for WebSocket integration
-        if isinstance(input_data, dict) and "type" in input_data:
-            event_type = input_data["type"]
-            if event_type == "bidirectional_text_input":
-                input_data = BidiTextInputEvent(text=input_data["text"], role=input_data["role"])
-            elif event_type == "bidirectional_audio_input":
-                input_data = BidiAudioInputEvent(
-                    audio=input_data["audio"],
-                    format=input_data["format"],
-                    sample_rate=input_data["sample_rate"],
-                    channels=input_data["channels"]
-                )
-            elif event_type == "bidirectional_image_input":
-                input_data = BidiImageInputEvent(
-                    image=input_data["image"],
-                    mime_type=input_data["mime_type"]
-                )
-            else:
-                raise ValueError(f"Unknown event type: {event_type}")
-            
-            # Send the reconstructed TypedEvent
-            await self._session.model.send(input_data)
-            return
-        
-        # If we get here, input type is invalid
-        raise ValueError(
-            f"Input must be a string, InputEvent (BidiTextInputEvent/BidiAudioInputEvent/BidiImageInputEvent), or event dict with 'type' field, got: {type(input_data)}"
-        )
-=======
-            user_message: Message = {"role": "user", "content": [{"text": input_data}]}
-
-            self.messages.append(user_message)
-
-            logger.debug("Text sent: %d characters", len(input_data))
-            # Create TextInputEvent for send()
-            text_event = {"text": input_data, "role": "user"}
             await self._agent_loop.model.send(text_event)
         else:
             # For audio, image, or any other input - let model handle it
             await self._agent_loop.model.send(input_data)
->>>>>>> 5a22ad99
 
     async def receive(self) -> AsyncIterable[OutputEvent]:
         """Receive events from the model including audio, text, and tool calls.
@@ -382,17 +292,11 @@
         text responses, tool calls, and connection updates.
 
         Yields:
-            OutputEvent: TypedEvent objects from the model session. Events are
-                JSON-serializable by default (use json.dumps(event) for transport).
+            BidirectionalStreamEvent: Events from the model session.
         """
         while self.active:
             try:
-<<<<<<< HEAD
-                event = await asyncio.wait_for(self._output_queue.get(), timeout=0.1)
-                # Return TypedEvent objects directly (JSON-serializable by default)
-=======
                 event = await self._output_queue.get()
->>>>>>> 5a22ad99
                 yield event
             except asyncio.TimeoutError:
                 continue
@@ -404,7 +308,7 @@
         closes the connection to the model provider.
         """
         if self._agent_loop:
-            await self._agent_loop.stop()
+            await stop_bidirectional_connection(self._agent_loop)
             self._agent_loop = None
 
     async def __aenter__(self) -> "BidiAgent":
