"""Directed Graph Multi-Agent Pattern Implementation.

This module provides a deterministic graph-based agent orchestration system where
agents or MultiAgentBase instances (like Swarm or Graph) are nodes in a graph,
executed according to edge dependencies, with output from one node passed as input
to connected nodes.

Key Features:
- Agents and MultiAgentBase instances (Swarm, Graph, etc.) as graph nodes
- Deterministic execution based on dependency resolution
- Output propagation along edges
- Support for cyclic graphs (feedback loops)
- Clear dependency management
- Supports nested graphs (Graph as a node in another Graph)
"""

import asyncio
import copy
import logging
import time
from concurrent.futures import ThreadPoolExecutor
from dataclasses import dataclass, field
from typing import Any, AsyncIterator, Callable, Optional, Tuple, cast

from opentelemetry import trace as trace_api

from ..agent import Agent
from ..agent.state import AgentState
from ..telemetry import get_tracer
from ..types._events import (
    MultiAgentHandoffEvent,
    MultiAgentNodeStartEvent,
    MultiAgentNodeStopEvent,
    MultiAgentNodeStreamEvent,
    MultiAgentResultEvent,
)
from ..types.content import ContentBlock, Messages
from ..types.event_loop import Metrics, Usage
from .base import MultiAgentBase, MultiAgentResult, NodeResult, Status

logger = logging.getLogger(__name__)


@dataclass
class GraphState:
    """Graph execution state.

    Attributes:
        status: Current execution status of the graph.
        completed_nodes: Set of nodes that have completed execution.
        failed_nodes: Set of nodes that failed during execution.
        execution_order: List of nodes in the order they were executed.
        task: The original input prompt/query provided to the graph execution.
              This represents the actual work to be performed by the graph as a whole.
              Entry point nodes receive this task as their input if they have no dependencies.
    """

    # Task (with default empty string)
    task: str | list[ContentBlock] = ""

    # Execution state
    status: Status = Status.PENDING
    completed_nodes: set["GraphNode"] = field(default_factory=set)
    failed_nodes: set["GraphNode"] = field(default_factory=set)
    execution_order: list["GraphNode"] = field(default_factory=list)
    start_time: float = field(default_factory=time.time)

    # Results
    results: dict[str, NodeResult] = field(default_factory=dict)

    # Accumulated metrics
    accumulated_usage: Usage = field(default_factory=lambda: Usage(inputTokens=0, outputTokens=0, totalTokens=0))
    accumulated_metrics: Metrics = field(default_factory=lambda: Metrics(latencyMs=0))
    execution_count: int = 0
    execution_time: int = 0

    # Graph structure info
    total_nodes: int = 0
    edges: list[Tuple["GraphNode", "GraphNode"]] = field(default_factory=list)
    entry_points: list["GraphNode"] = field(default_factory=list)

    def should_continue(
        self,
        max_node_executions: Optional[int],
        execution_timeout: Optional[float],
    ) -> Tuple[bool, str]:
        """Check if the graph should continue execution.

        Returns: (should_continue, reason)
        """
        # Check node execution limit (only if set)
        if max_node_executions is not None and len(self.execution_order) >= max_node_executions:
            return False, f"Max node executions reached: {max_node_executions}"

        # Check timeout (only if set)
        if execution_timeout is not None:
            elapsed = time.time() - self.start_time
            if elapsed > execution_timeout:
                return False, f"Execution timed out: {execution_timeout}s"

        return True, "Continuing"


@dataclass
class GraphResult(MultiAgentResult):
    """Result from graph execution - extends MultiAgentResult with graph-specific details."""

    total_nodes: int = 0
    completed_nodes: int = 0
    failed_nodes: int = 0
    execution_order: list["GraphNode"] = field(default_factory=list)
    edges: list[Tuple["GraphNode", "GraphNode"]] = field(default_factory=list)
    entry_points: list["GraphNode"] = field(default_factory=list)


@dataclass
class GraphEdge:
    """Represents an edge in the graph with an optional condition."""

    from_node: "GraphNode"
    to_node: "GraphNode"
    condition: Callable[[GraphState], bool] | None = None

    def __hash__(self) -> int:
        """Return hash for GraphEdge based on from_node and to_node."""
        return hash((self.from_node.node_id, self.to_node.node_id))

    def should_traverse(self, state: GraphState) -> bool:
        """Check if this edge should be traversed based on condition."""
        if self.condition is None:
            return True
        return self.condition(state)


@dataclass
class GraphNode:
    """Represents a node in the graph.

    The execution_status tracks the node's lifecycle within graph orchestration:
    - PENDING: Node hasn't started executing yet
    - EXECUTING: Node is currently running
    - COMPLETED/FAILED: Node finished executing (regardless of result quality)
    """

    node_id: str
    executor: Agent | MultiAgentBase
    dependencies: set["GraphNode"] = field(default_factory=set)
    execution_status: Status = Status.PENDING
    result: NodeResult | None = None
    execution_time: int = 0
    _initial_messages: Messages = field(default_factory=list, init=False)
    _initial_state: AgentState = field(default_factory=AgentState, init=False)

    def __post_init__(self) -> None:
        """Capture initial executor state after initialization."""
        # Deep copy the initial messages and state to preserve them
        if hasattr(self.executor, "messages"):
            self._initial_messages = copy.deepcopy(self.executor.messages)

        if hasattr(self.executor, "state") and hasattr(self.executor.state, "get"):
            self._initial_state = AgentState(self.executor.state.get())

    def reset_executor_state(self) -> None:
        """Reset GraphNode executor state to initial state when graph was created.

        This is useful when nodes are executed multiple times and need to start
        fresh on each execution, providing stateless behavior.
        """
        if hasattr(self.executor, "messages"):
            self.executor.messages = copy.deepcopy(self._initial_messages)

        if hasattr(self.executor, "state"):
            self.executor.state = AgentState(self._initial_state.get())

        # Reset execution status
        self.execution_status = Status.PENDING
        self.result = None

    def __hash__(self) -> int:
        """Return hash for GraphNode based on node_id."""
        return hash(self.node_id)

    def __eq__(self, other: Any) -> bool:
        """Return equality for GraphNode based on node_id."""
        if not isinstance(other, GraphNode):
            return False
        return self.node_id == other.node_id


def _validate_node_executor(
    executor: Agent | MultiAgentBase, existing_nodes: dict[str, GraphNode] | None = None
) -> None:
    """Validate a node executor for graph compatibility.

    Args:
        executor: The executor to validate
        existing_nodes: Optional dict of existing nodes to check for duplicates
    """
    # Check for duplicate node instances
    if existing_nodes:
        seen_instances = {id(node.executor) for node in existing_nodes.values()}
        if id(executor) in seen_instances:
            raise ValueError("Duplicate node instance detected. Each node must have a unique object instance.")

    # Validate Agent-specific constraints
    if isinstance(executor, Agent):
        # Check for session persistence
        if executor._session_manager is not None:
            raise ValueError("Session persistence is not supported for Graph agents yet.")


class GraphBuilder:
    """Builder pattern for constructing graphs."""

    def __init__(self) -> None:
        """Initialize GraphBuilder with empty collections."""
        self.nodes: dict[str, GraphNode] = {}
        self.edges: set[GraphEdge] = set()
        self.entry_points: set[GraphNode] = set()

        # Configuration options
        self._max_node_executions: Optional[int] = None
        self._execution_timeout: Optional[float] = None
        self._node_timeout: Optional[float] = None
        self._reset_on_revisit: bool = False

    def add_node(self, executor: Agent | MultiAgentBase, node_id: str | None = None) -> GraphNode:
        """Add an Agent or MultiAgentBase instance as a node to the graph."""
        _validate_node_executor(executor, self.nodes)

        # Auto-generate node_id if not provided
        if node_id is None:
            node_id = getattr(executor, "id", None) or getattr(executor, "name", None) or f"node_{len(self.nodes)}"

        if node_id in self.nodes:
            raise ValueError(f"Node '{node_id}' already exists")

        node = GraphNode(node_id=node_id, executor=executor)
        self.nodes[node_id] = node
        return node

    def add_edge(
        self,
        from_node: str | GraphNode,
        to_node: str | GraphNode,
        condition: Callable[[GraphState], bool] | None = None,
    ) -> GraphEdge:
        """Add an edge between two nodes with optional condition function that receives full GraphState."""

        def resolve_node(node: str | GraphNode, node_type: str) -> GraphNode:
            if isinstance(node, str):
                if node not in self.nodes:
                    raise ValueError(f"{node_type} node '{node}' not found")
                return self.nodes[node]
            else:
                if node not in self.nodes.values():
                    raise ValueError(f"{node_type} node object has not been added to the graph, use graph.add_node")
                return node

        from_node_obj = resolve_node(from_node, "Source")
        to_node_obj = resolve_node(to_node, "Target")

        # Add edge and update dependencies
        edge = GraphEdge(from_node=from_node_obj, to_node=to_node_obj, condition=condition)
        self.edges.add(edge)
        to_node_obj.dependencies.add(from_node_obj)
        return edge

    def set_entry_point(self, node_id: str) -> "GraphBuilder":
        """Set a node as an entry point for graph execution."""
        if node_id not in self.nodes:
            raise ValueError(f"Node '{node_id}' not found")
        self.entry_points.add(self.nodes[node_id])
        return self

    def reset_on_revisit(self, enabled: bool = True) -> "GraphBuilder":
        """Control whether nodes reset their state when revisited.

        When enabled, nodes will reset their messages and state to initial values
        each time they are revisited (re-executed). This is useful for stateless
        behavior where nodes should start fresh on each revisit.

        Args:
            enabled: Whether to reset node state when revisited (default: True)
        """
        self._reset_on_revisit = enabled
        return self

    def set_max_node_executions(self, max_executions: int) -> "GraphBuilder":
        """Set maximum number of node executions allowed.

        Args:
            max_executions: Maximum total node executions (None for no limit)
        """
        self._max_node_executions = max_executions
        return self

    def set_execution_timeout(self, timeout: float) -> "GraphBuilder":
        """Set total execution timeout.

        Args:
            timeout: Total execution timeout in seconds (None for no limit)
        """
        self._execution_timeout = timeout
        return self

    def set_node_timeout(self, timeout: float) -> "GraphBuilder":
        """Set individual node execution timeout.

        Args:
            timeout: Individual node timeout in seconds (None for no limit)
        """
        self._node_timeout = timeout
        return self

    def build(self) -> "Graph":
        """Build and validate the graph with configured settings."""
        if not self.nodes:
            raise ValueError("Graph must contain at least one node")

        # Auto-detect entry points if none specified
        if not self.entry_points:
            self.entry_points = {node for node_id, node in self.nodes.items() if not node.dependencies}
            logger.debug(
                "entry_points=<%s> | auto-detected entrypoints", ", ".join(node.node_id for node in self.entry_points)
            )
            if not self.entry_points:
                raise ValueError("No entry points found - all nodes have dependencies")

        # Validate entry points and check for cycles
        self._validate_graph()

        return Graph(
            nodes=self.nodes.copy(),
            edges=self.edges.copy(),
            entry_points=self.entry_points.copy(),
            max_node_executions=self._max_node_executions,
            execution_timeout=self._execution_timeout,
            node_timeout=self._node_timeout,
            reset_on_revisit=self._reset_on_revisit,
        )

    def _validate_graph(self) -> None:
        """Validate graph structure."""
        # Validate entry points exist
        entry_point_ids = {node.node_id for node in self.entry_points}
        invalid_entries = entry_point_ids - set(self.nodes.keys())
        if invalid_entries:
            raise ValueError(f"Entry points not found in nodes: {invalid_entries}")

        # Warn about potential infinite loops if no execution limits are set
        if self._max_node_executions is None and self._execution_timeout is None:
            logger.warning("Graph without execution limits may run indefinitely if cycles exist")


class Graph(MultiAgentBase):
    """Directed Graph multi-agent orchestration with configurable revisit behavior."""

    def __init__(
        self,
        nodes: dict[str, GraphNode],
        edges: set[GraphEdge],
        entry_points: set[GraphNode],
        max_node_executions: Optional[int] = None,
        execution_timeout: Optional[float] = None,
        node_timeout: Optional[float] = None,
        reset_on_revisit: bool = False,
    ) -> None:
        """Initialize Graph with execution limits and reset behavior.

        Args:
            nodes: Dictionary of node_id to GraphNode
            edges: Set of GraphEdge objects
            entry_points: Set of GraphNode objects that are entry points
            max_node_executions: Maximum total node executions (default: None - no limit)
            execution_timeout: Total execution timeout in seconds (default: None - no limit)
            node_timeout: Individual node timeout in seconds (default: None - no limit)
            reset_on_revisit: Whether to reset node state when revisited (default: False)
        """
        super().__init__()

        # Validate nodes for duplicate instances
        self._validate_graph(nodes)

        self.nodes = nodes
        self.edges = edges
        self.entry_points = entry_points
        self.max_node_executions = max_node_executions
        self.execution_timeout = execution_timeout
        self.node_timeout = node_timeout
        self.reset_on_revisit = reset_on_revisit
        self.state = GraphState()
        self.tracer = get_tracer()

    def __call__(
        self, task: str | list[ContentBlock], invocation_state: dict[str, Any] | None = None, **kwargs: Any
    ) -> GraphResult:
        """Invoke the graph synchronously.

        Args:
            task: The task to execute
            invocation_state: Additional state/context passed to underlying agents.
                Defaults to None to avoid mutable default argument issues.
            **kwargs: Keyword arguments allowing backward compatible future changes.
        """
        if invocation_state is None:
            invocation_state = {}

        def execute() -> GraphResult:
            return asyncio.run(self.invoke_async(task, invocation_state))

        with ThreadPoolExecutor() as executor:
            future = executor.submit(execute)
            return future.result()

    async def invoke_async(
        self, task: str | list[ContentBlock], invocation_state: dict[str, Any] | None = None, **kwargs: Any
    ) -> GraphResult:
        """Invoke the graph asynchronously.

        This method uses stream_async internally and consumes all events until completion,
        following the same pattern as the Agent class.

        Args:
            task: The task to execute
            invocation_state: Additional state/context passed to underlying agents.
                Defaults to None to avoid mutable default argument issues.
            **kwargs: Keyword arguments allowing backward compatible future changes.
        """
        events = self.stream_async(task, invocation_state, **kwargs)
        final_event = None
        async for event in events:
            final_event = event

        if final_event is None or "result" not in final_event:
            raise ValueError("Graph streaming completed without producing a result event")

        return cast(GraphResult, final_event["result"])

    async def stream_async(
        self, task: str | list[ContentBlock], invocation_state: dict[str, Any] | None = None, **kwargs: Any
    ) -> AsyncIterator[dict[str, Any]]:
        """Stream events during graph execution.

        Args:
            task: The task to execute
            invocation_state: Additional state/context passed to underlying agents.
                Defaults to None to avoid mutable default argument issues.
            **kwargs: Keyword arguments allowing backward compatible future changes.

        Yields:
            Dictionary events during graph execution, such as:
            - multi_agent_node_start: When a node begins execution
            - multi_agent_node_stream: Forwarded agent/multi-agent events with node context
            - multi_agent_node_stop: When a node stops execution
            - result: Final graph result
        """
        if invocation_state is None:
            invocation_state = {}

        logger.debug("task=<%s> | starting graph execution", task)

        # Initialize state
        start_time = time.time()
        self.state = GraphState(
            status=Status.EXECUTING,
            task=task,
            total_nodes=len(self.nodes),
            edges=[(edge.from_node, edge.to_node) for edge in self.edges],
            entry_points=list(self.entry_points),
            start_time=start_time,
        )

        span = self.tracer.start_multiagent_span(task, "graph")
        with trace_api.use_span(span, end_on_exit=True):
            try:
                logger.debug(
                    "max_node_executions=<%s>, execution_timeout=<%s>s, node_timeout=<%s>s | graph execution config",
                    self.max_node_executions or "None",
                    self.execution_timeout or "None",
                    self.node_timeout or "None",
                )

                async for event in self._execute_graph(invocation_state):
                    yield event.as_dict()

                # Set final status based on execution results
                if self.state.failed_nodes:
                    self.state.status = Status.FAILED
                elif self.state.status == Status.EXECUTING:
                    self.state.status = Status.COMPLETED

                logger.debug("status=<%s> | graph execution completed", self.state.status)

                # Yield final result (consistent with Agent's AgentResultEvent format)
                result = self._build_result()

                # Use the same event format as Agent for consistency
                yield MultiAgentResultEvent(result=result).as_dict()

            except Exception:
                logger.exception("graph execution failed")
                self.state.status = Status.FAILED
                raise
            finally:
                self.state.execution_time = round((time.time() - start_time) * 1000)

    def _validate_graph(self, nodes: dict[str, GraphNode]) -> None:
        """Validate graph nodes for duplicate instances."""
        # Check for duplicate node instances
        seen_instances = set()
        for node in nodes.values():
            if id(node.executor) in seen_instances:
                raise ValueError("Duplicate node instance detected. Each node must have a unique object instance.")
            seen_instances.add(id(node.executor))

            # Validate Agent-specific constraints for each node
            _validate_node_executor(node.executor)

    async def _execute_graph(self, invocation_state: dict[str, Any]) -> AsyncIterator[Any]:
        """Execute graph and yield TypedEvent objects."""
        ready_nodes = list(self.entry_points)

        while ready_nodes:
            # Check execution limits before continuing
            should_continue, reason = self.state.should_continue(
                max_node_executions=self.max_node_executions,
                execution_timeout=self.execution_timeout,
            )
            if not should_continue:
                self.state.status = Status.FAILED
                logger.debug("reason=<%s> | stopping execution", reason)
                return  # Let the top-level exception handler deal with it

            current_batch = ready_nodes.copy()
            ready_nodes.clear()

            # Execute current batch
            async for event in self._execute_nodes_parallel(current_batch, invocation_state):
                yield event

            # Find newly ready nodes after batch execution
            # We add all nodes in current batch as completed batch,
            # because a failure would throw exception and code would not make it here
            newly_ready = self._find_newly_ready_nodes(current_batch)

            # Emit handoff event for batch transition if there are nodes to transition to
            if newly_ready:
                handoff_event = MultiAgentHandoffEvent(
                    from_node_ids=[node.node_id for node in current_batch],
                    to_node_ids=[node.node_id for node in newly_ready],
                )
                yield handoff_event
                logger.debug(
                    "from_node_ids=<%s>, to_node_ids=<%s> | batch transition",
                    [node.node_id for node in current_batch],
                    [node.node_id for node in newly_ready],
                )

            ready_nodes.extend(newly_ready)

    async def _execute_nodes_parallel(
        self, nodes: list["GraphNode"], invocation_state: dict[str, Any]
    ) -> AsyncIterator[Any]:
        """Execute multiple nodes in parallel and merge their event streams in real-time.

        Uses a shared queue where each node's stream runs independently and pushes events
        as they occur, enabling true real-time event propagation without round-robin delays.
        """
        event_queue: asyncio.Queue[Any | None | Exception] = asyncio.Queue()

        # Start all node streams as independent tasks
        tasks = [asyncio.create_task(self._stream_node_to_queue(node, event_queue, invocation_state)) for node in nodes]

        try:
            # Consume events from the queue as they arrive
            # Continue until all tasks are done
            while any(not task.done() for task in tasks):
                try:
                    # Use timeout to avoid race condition: if all tasks complete between
                    # checking task.done() and calling queue.get(), we'd hang forever.
                    # The 0.1s timeout allows us to periodically re-check task completion
                    # while still being responsive to incoming events.
                    event = await asyncio.wait_for(event_queue.get(), timeout=0.1)
                except asyncio.TimeoutError:
                    # No event available, continue checking tasks
                    continue

                # Check if it's an exception - fail fast
                if isinstance(event, Exception):
                    # Cancel all other tasks immediately
                    for task in tasks:
                        if not task.done():
                            task.cancel()
                    raise event

                if event is not None:
                    yield event

            # Process any remaining events in the queue after all tasks complete
            while not event_queue.empty():
                event = await event_queue.get()
                if isinstance(event, Exception):
                    raise event
                if event is not None:
                    yield event
        finally:
            # Cancel any remaining tasks
            remaining_tasks = [task for task in tasks if not task.done()]
            if remaining_tasks:
                logger.warning(
                    "remaining_task_count=<%d> | cancelling remaining tasks in finally block",
                    len(remaining_tasks),
                )
                for task in remaining_tasks:
                    task.cancel()
            await asyncio.gather(*tasks, return_exceptions=True)

    async def _stream_node_to_queue(
        self,
        node: GraphNode,
        event_queue: asyncio.Queue[Any | None | Exception],
        invocation_state: dict[str, Any],
    ) -> None:
        """Stream events from a node to the shared queue with optional timeout."""
        try:
            # Apply timeout to the entire streaming process if configured
            if self.node_timeout is not None:

                async def stream_node() -> None:
                    async for event in self._execute_node(node, invocation_state):
                        await event_queue.put(event)

                try:
                    await asyncio.wait_for(stream_node(), timeout=self.node_timeout)
                except asyncio.TimeoutError:
                    # Handle timeout and send exception through queue
                    timeout_exc = await self._handle_node_timeout(node, event_queue)
                    await event_queue.put(timeout_exc)
            else:
                # No timeout - stream normally
                async for event in self._execute_node(node, invocation_state):
                    await event_queue.put(event)
        except Exception as e:
            # Send exception through queue for fail-fast behavior
            await event_queue.put(e)
        finally:
            await event_queue.put(None)

    async def _handle_node_timeout(self, node: GraphNode, event_queue: asyncio.Queue[Any | None]) -> Exception:
        """Handle a node timeout by creating a failed result and emitting events.

        Returns:
            The timeout exception to be re-raised for fail-fast behavior
        """
        assert self.node_timeout is not None
        timeout_exception = Exception(f"Node '{node.node_id}' execution timed out after {self.node_timeout}s")

        node_result = NodeResult(
            result=timeout_exception,
            execution_time=round(self.node_timeout * 1000),
            status=Status.FAILED,
            accumulated_usage=Usage(inputTokens=0, outputTokens=0, totalTokens=0),
            accumulated_metrics=Metrics(latencyMs=round(self.node_timeout * 1000)),
            execution_count=1,
        )

        node.execution_status = Status.FAILED
        node.result = node_result
        node.execution_time = node_result.execution_time
        self.state.failed_nodes.add(node)
        self.state.results[node.node_id] = node_result

        complete_event = MultiAgentNodeStopEvent(
            node_id=node.node_id,
            node_result=node_result,
        )
        await event_queue.put(complete_event)

        return timeout_exception

    def _find_newly_ready_nodes(self, completed_batch: list["GraphNode"]) -> list["GraphNode"]:
        """Find nodes that became ready after the last execution."""
        newly_ready = []
        for _node_id, node in self.nodes.items():
            if self._is_node_ready_with_conditions(node, completed_batch):
                newly_ready.append(node)
        return newly_ready

    def _is_node_ready_with_conditions(self, node: GraphNode, completed_batch: list["GraphNode"]) -> bool:
        """Check if a node is ready considering conditional edges."""
        # Get incoming edges to this node
        incoming_edges = [edge for edge in self.edges if edge.to_node == node]

        # Check if at least one incoming edge condition is satisfied
        for edge in incoming_edges:
            if edge.from_node in completed_batch:
                if edge.should_traverse(self.state):
                    logger.debug(
                        "from=<%s>, to=<%s> | edge ready via satisfied condition", edge.from_node.node_id, node.node_id
                    )
                    return True
                else:
                    logger.debug(
                        "from=<%s>, to=<%s> | edge condition not satisfied", edge.from_node.node_id, node.node_id
                    )
        return False

    async def _execute_node(self, node: GraphNode, invocation_state: dict[str, Any]) -> AsyncIterator[Any]:
        """Execute a single node and yield TypedEvent objects."""
        # Reset the node's state if reset_on_revisit is enabled and it's being revisited
        if self.reset_on_revisit and node in self.state.completed_nodes:
            logger.debug("node_id=<%s> | resetting node state for revisit", node.node_id)
            node.reset_executor_state()
            self.state.completed_nodes.remove(node)

        node.execution_status = Status.EXECUTING
        logger.debug("node_id=<%s> | executing node", node.node_id)

        # Emit node start event
        start_event = MultiAgentNodeStartEvent(
            node_id=node.node_id, node_type="agent" if isinstance(node.executor, Agent) else "multiagent"
        )
        yield start_event

        start_time = time.time()
        try:
            # Build node input from satisfied dependencies
            node_input = self._build_node_input(node)

            # Execute and stream events (timeout handled at task level)
            if isinstance(node.executor, MultiAgentBase):
                # For nested multi-agent systems, stream their events and collect result
                multi_agent_result = None
                async for event in node.executor.stream_async(node_input, invocation_state):
                    # Forward nested multi-agent events with node context
                    wrapped_event = MultiAgentNodeStreamEvent(node.node_id, event)
                    yield wrapped_event
                    # Capture the final result event
                    if "result" in event:
                        multi_agent_result = event["result"]

                # Use the captured result from streaming (no double execution)
                if multi_agent_result is None:
                    raise ValueError(f"Node '{node.node_id}' did not produce a result event")

                node_result = NodeResult(
                    result=multi_agent_result,
                    execution_time=multi_agent_result.execution_time,
                    status=Status.COMPLETED,
                    accumulated_usage=multi_agent_result.accumulated_usage,
                    accumulated_metrics=multi_agent_result.accumulated_metrics,
                    execution_count=multi_agent_result.execution_count,
                )

<<<<<<< HEAD
            elif isinstance(node.executor, Agent):
                # For agents, stream their events and collect result
                agent_response = None
                async for event in node.executor.stream_async(node_input, invocation_state=invocation_state):
                    # Forward agent events with node context
                    wrapped_event = MultiAgentNodeStreamEvent(node.node_id, event)
                    yield wrapped_event
                    # Capture the final result event
                    if "result" in event:
                        agent_response = event["result"]

                # Use the captured result from streaming (no double execution)
                if agent_response is None:
                    raise ValueError(f"Node '{node.node_id}' did not produce a result event")

                # Extract metrics with defaults
                response_metrics = getattr(agent_response, "metrics", None)
                usage = getattr(
                    response_metrics, "accumulated_usage", Usage(inputTokens=0, outputTokens=0, totalTokens=0)
=======
                elif isinstance(node.executor, Agent):
                    if self.node_timeout is not None:
                        agent_response = await asyncio.wait_for(
                            node.executor.invoke_async(node_input, invocation_state=invocation_state),
                            timeout=self.node_timeout,
                        )
                    else:
                        agent_response = await node.executor.invoke_async(node_input, invocation_state=invocation_state)

                    if agent_response.stop_reason == "interrupt":
                        node.executor.messages.pop()  # remove interrupted tool use message
                        node.executor._interrupt_state.deactivate()

                        raise RuntimeError(
                            "user raised interrupt from agent | interrupts are not yet supported in graphs"
                        )

                    # Extract metrics from agent response
                    usage = Usage(inputTokens=0, outputTokens=0, totalTokens=0)
                    metrics = Metrics(latencyMs=0)
                    if hasattr(agent_response, "metrics") and agent_response.metrics:
                        if hasattr(agent_response.metrics, "accumulated_usage"):
                            usage = agent_response.metrics.accumulated_usage
                        if hasattr(agent_response.metrics, "accumulated_metrics"):
                            metrics = agent_response.metrics.accumulated_metrics

                    node_result = NodeResult(
                        result=agent_response,  # type is AgentResult
                        execution_time=round((time.time() - start_time) * 1000),
                        status=Status.COMPLETED,
                        accumulated_usage=usage,
                        accumulated_metrics=metrics,
                        execution_count=1,
                    )
                else:
                    raise ValueError(f"Node '{node.node_id}' of type '{type(node.executor)}' is not supported")

            except asyncio.TimeoutError:
                timeout_msg = f"Node '{node.node_id}' execution timed out after {self.node_timeout}s"
                logger.exception(
                    "node=<%s>, timeout=<%s>s | node execution timed out after timeout",
                    node.node_id,
                    self.node_timeout,
>>>>>>> 7cd10b91
                )
                metrics = getattr(response_metrics, "accumulated_metrics", Metrics(latencyMs=0))

                node_result = NodeResult(
                    result=agent_response,
                    execution_time=round((time.time() - start_time) * 1000),
                    status=Status.COMPLETED,
                    accumulated_usage=usage,
                    accumulated_metrics=metrics,
                    execution_count=1,
                )
            else:
                raise ValueError(f"Node '{node.node_id}' of type '{type(node.executor)}' is not supported")

            # Mark as completed
            node.execution_status = Status.COMPLETED
            node.result = node_result
            node.execution_time = node_result.execution_time
            self.state.completed_nodes.add(node)
            self.state.results[node.node_id] = node_result
            self.state.execution_order.append(node)

            # Accumulate metrics
            self._accumulate_metrics(node_result)

            # Emit node stop event with full NodeResult
            complete_event = MultiAgentNodeStopEvent(
                node_id=node.node_id,
                node_result=node_result,
            )
            yield complete_event

            logger.debug(
                "node_id=<%s>, execution_time=<%dms> | node completed successfully",
                node.node_id,
                node.execution_time,
            )

        except Exception as e:
            # All failures (programming errors and execution failures) stop graph execution
            # This matches the old fail-fast behavior
            logger.error("node_id=<%s>, error=<%s> | node failed", node.node_id, e)
            execution_time = round((time.time() - start_time) * 1000)

            # Create a NodeResult for the failed node
            node_result = NodeResult(
                result=e,
                execution_time=execution_time,
                status=Status.FAILED,
                accumulated_usage=Usage(inputTokens=0, outputTokens=0, totalTokens=0),
                accumulated_metrics=Metrics(latencyMs=execution_time),
                execution_count=1,
            )

            node.execution_status = Status.FAILED
            node.result = node_result
            node.execution_time = execution_time
            self.state.failed_nodes.add(node)
            self.state.results[node.node_id] = node_result

            # Emit stop event even for failures
            complete_event = MultiAgentNodeStopEvent(
                node_id=node.node_id,
                node_result=node_result,
            )
            yield complete_event

            # Re-raise to stop graph execution (fail-fast behavior)
            raise

    def _accumulate_metrics(self, node_result: NodeResult) -> None:
        """Accumulate metrics from a node result."""
        self.state.accumulated_usage["inputTokens"] += node_result.accumulated_usage.get("inputTokens", 0)
        self.state.accumulated_usage["outputTokens"] += node_result.accumulated_usage.get("outputTokens", 0)
        self.state.accumulated_usage["totalTokens"] += node_result.accumulated_usage.get("totalTokens", 0)
        self.state.accumulated_metrics["latencyMs"] += node_result.accumulated_metrics.get("latencyMs", 0)
        self.state.execution_count += node_result.execution_count

    def _build_node_input(self, node: GraphNode) -> list[ContentBlock]:
        """Build input text for a node based on dependency outputs.

        Example formatted output:
        ```
        Original Task: Analyze the quarterly sales data and create a summary report

        Inputs from previous nodes:

        From data_processor:
          - Agent: Sales data processed successfully. Found 1,247 transactions totaling $89,432.
          - Agent: Key trends: 15% increase in Q3, top product category is Electronics.

        From validator:
          - Agent: Data validation complete. All records verified, no anomalies detected.
        ```
        """
        # Get satisfied dependencies
        dependency_results = {}
        for edge in self.edges:
            if (
                edge.to_node == node
                and edge.from_node in self.state.completed_nodes
                and edge.from_node.node_id in self.state.results
            ):
                if edge.should_traverse(self.state):
                    dependency_results[edge.from_node.node_id] = self.state.results[edge.from_node.node_id]

        if not dependency_results:
            # No dependencies - return task as ContentBlocks
            if isinstance(self.state.task, str):
                return [ContentBlock(text=self.state.task)]
            else:
                return self.state.task

        # Combine task with dependency outputs
        node_input = []

        # Add original task
        if isinstance(self.state.task, str):
            node_input.append(ContentBlock(text=f"Original Task: {self.state.task}"))
        else:
            # Add task content blocks with a prefix
            node_input.append(ContentBlock(text="Original Task:"))
            node_input.extend(self.state.task)

        # Add dependency outputs
        node_input.append(ContentBlock(text="\nInputs from previous nodes:"))

        for dep_id, node_result in dependency_results.items():
            node_input.append(ContentBlock(text=f"\nFrom {dep_id}:"))
            # Get all agent results from this node (flattened if nested)
            agent_results = node_result.get_agent_results()
            for result in agent_results:
                agent_name = getattr(result, "agent_name", "Agent")
                result_text = str(result)
                node_input.append(ContentBlock(text=f"  - {agent_name}: {result_text}"))

        return node_input

    def _build_result(self) -> GraphResult:
        """Build graph result from current state."""
        return GraphResult(
            status=self.state.status,
            results=self.state.results,
            accumulated_usage=self.state.accumulated_usage,
            accumulated_metrics=self.state.accumulated_metrics,
            execution_count=self.state.execution_count,
            execution_time=self.state.execution_time,
            total_nodes=self.state.total_nodes,
            completed_nodes=len(self.state.completed_nodes),
            failed_nodes=len(self.state.failed_nodes),
            execution_order=self.state.execution_order,
            edges=self.state.edges,
            entry_points=self.state.entry_points,
        )<|MERGE_RESOLUTION|>--- conflicted
+++ resolved
@@ -753,7 +753,6 @@
                     execution_count=multi_agent_result.execution_count,
                 )
 
-<<<<<<< HEAD
             elif isinstance(node.executor, Agent):
                 # For agents, stream their events and collect result
                 agent_response = None
@@ -769,55 +768,17 @@
                 if agent_response is None:
                     raise ValueError(f"Node '{node.node_id}' did not produce a result event")
 
+                # Check for interrupt (from main branch)
+                if agent_response.stop_reason == "interrupt":
+                    node.executor.messages.pop()  # remove interrupted tool use message
+                    node.executor._interrupt_state.deactivate()
+
+                    raise RuntimeError("user raised interrupt from agent | interrupts are not yet supported in graphs")
+
                 # Extract metrics with defaults
                 response_metrics = getattr(agent_response, "metrics", None)
                 usage = getattr(
                     response_metrics, "accumulated_usage", Usage(inputTokens=0, outputTokens=0, totalTokens=0)
-=======
-                elif isinstance(node.executor, Agent):
-                    if self.node_timeout is not None:
-                        agent_response = await asyncio.wait_for(
-                            node.executor.invoke_async(node_input, invocation_state=invocation_state),
-                            timeout=self.node_timeout,
-                        )
-                    else:
-                        agent_response = await node.executor.invoke_async(node_input, invocation_state=invocation_state)
-
-                    if agent_response.stop_reason == "interrupt":
-                        node.executor.messages.pop()  # remove interrupted tool use message
-                        node.executor._interrupt_state.deactivate()
-
-                        raise RuntimeError(
-                            "user raised interrupt from agent | interrupts are not yet supported in graphs"
-                        )
-
-                    # Extract metrics from agent response
-                    usage = Usage(inputTokens=0, outputTokens=0, totalTokens=0)
-                    metrics = Metrics(latencyMs=0)
-                    if hasattr(agent_response, "metrics") and agent_response.metrics:
-                        if hasattr(agent_response.metrics, "accumulated_usage"):
-                            usage = agent_response.metrics.accumulated_usage
-                        if hasattr(agent_response.metrics, "accumulated_metrics"):
-                            metrics = agent_response.metrics.accumulated_metrics
-
-                    node_result = NodeResult(
-                        result=agent_response,  # type is AgentResult
-                        execution_time=round((time.time() - start_time) * 1000),
-                        status=Status.COMPLETED,
-                        accumulated_usage=usage,
-                        accumulated_metrics=metrics,
-                        execution_count=1,
-                    )
-                else:
-                    raise ValueError(f"Node '{node.node_id}' of type '{type(node.executor)}' is not supported")
-
-            except asyncio.TimeoutError:
-                timeout_msg = f"Node '{node.node_id}' execution timed out after {self.node_timeout}s"
-                logger.exception(
-                    "node=<%s>, timeout=<%s>s | node execution timed out after timeout",
-                    node.node_id,
-                    self.node_timeout,
->>>>>>> 7cd10b91
                 )
                 metrics = getattr(response_metrics, "accumulated_metrics", Metrics(latencyMs=0))
 
